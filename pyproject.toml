--- conflicted
+++ resolved
@@ -30,16 +30,10 @@
 pytest = "^8.4.2"
 pytest-cov = "^6.0.0"
 httpx = "^0.28.1"
-<<<<<<< HEAD
-mypy = "^1.13.0"
-playwright = "^1.48.0"
-pytest-playwright = "^0.7.0"
-pytest-asyncio = "^1.2.0"
-=======
 mypy = "^1.18.1"
 playwright = "^1.55.0"
 pytest-playwright = "^0.7.1"
->>>>>>> 2a8bebe0
+pytest-asyncio = "^1.2.0"
 
 [build-system]
 requires = ["poetry-core>=2.0.0,<3.0.0"]
